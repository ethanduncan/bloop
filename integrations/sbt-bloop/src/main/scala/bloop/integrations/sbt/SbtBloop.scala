package bloop.integrations.sbt

import bloop.config.Config
import sbt.{
  AutoPlugin,
  ClasspathDep,
  Compile,
  Configuration,
  Def,
  File,
  Global,
  Keys,
  ProjectRef,
  ResolvedProject,
  Test,
  ThisBuild
}
import xsbti.compile.CompileOrder

object SbtBloop extends AutoPlugin {
  import sbt.plugins.JvmPlugin
  override def requires = JvmPlugin
  override def trigger = allRequirements
  final val autoImport = AutoImported

  override def globalSettings: Seq[Def.Setting[_]] = PluginImplementation.globalSettings
  override def buildSettings: Seq[Def.Setting[_]] = PluginImplementation.buildSettings
  override def projectSettings: Seq[Def.Setting[_]] = PluginImplementation.projectSettings
}

object AutoImported {
  import sbt.{SettingKey, TaskKey, settingKey, taskKey}
  val bloopConfigDir: SettingKey[File] =
    settingKey[File]("Directory where to write bloop configuration files")
  val bloopAggregateSourceDependencies: SettingKey[Boolean] =
    settingKey[Boolean]("Flag to tell bloop to aggregate bloop config files in the same bloop dir.")
  val bloopProductDirectories: TaskKey[Seq[File]] =
    taskKey[Seq[File]]("Bloop product directories")
  val bloopManagedResourceDirectories: SettingKey[Seq[File]] =
    settingKey[Seq[File]]("Managed resource directories for bloop")
  val bloopClassDirectory: SettingKey[File] =
    settingKey[File]("Directory where to write the class files")
  val bloopTargetDir: SettingKey[File] =
    settingKey[File]("Target directory for the pertinent project and configuration")
  val bloopResourceManaged: SettingKey[File] =
    settingKey[File]("Resource managed for bloop")
  val bloopInternalClasspath: TaskKey[Seq[(File, File)]] =
    taskKey[Seq[(File, File)]]("Directory where to write the class files")
  val bloopInstall: TaskKey[Unit] =
    taskKey[Unit]("Generate all bloop configuration files")
  val bloopGenerate: sbt.TaskKey[File] =
    sbt.taskKey[File]("Generate bloop configuration files for this project")
}

object PluginImplementation {
  import bloop.integrations.sbt.{AutoImported => BloopKeys}
  val globalSettings: Seq[Def.Setting[_]] = List(
    BloopKeys.bloopInstall := PluginDefaults.bloopInstall.value,
    BloopKeys.bloopAggregateSourceDependencies := false
  )

  // We create build setting proxies to global settings so that we get autocompletion (sbt bug)
  val buildSettings: Seq[Def.Setting[_]] = List(
    BloopKeys.bloopInstall := BloopKeys.bloopInstall.in(Global).value,
    // Bloop users: Do NEVER override this setting as a user if you want it to work
    BloopKeys.bloopAggregateSourceDependencies :=
      BloopKeys.bloopAggregateSourceDependencies.in(Global).value
  )

  import Compat._
  val configSettings: Seq[Def.Setting[_]] = {
    val rawSettingsInConfigs = List(
      BloopKeys.bloopProductDirectories := List(BloopKeys.bloopClassDirectory.value),
      BloopKeys.bloopManagedResourceDirectories := PluginDefaults.managedResourceDirs.value,
      BloopKeys.bloopClassDirectory := PluginDefaults.generateBloopProductDirectories.value,
      BloopKeys.bloopInternalClasspath := PluginDefaults.bloopInternalDependencyClasspath.value,
      BloopKeys.bloopResourceManaged := BloopKeys.bloopTargetDir.value / "resource_managed",
      BloopKeys.bloopGenerate := PluginDefaults.bloopGenerate.value
    )
    val all = rawSettingsInConfigs ++ DiscoveredSbtPlugins.settings
    all.flatMap(ss => sbt.inConfig(Compile)(ss) ++ sbt.inConfig(Test)(ss))
  }

  val projectSettings: Seq[Def.Setting[_]] = configSettings ++ List(
    BloopKeys.bloopTargetDir := PluginDefaults.bloopTargetDir.value,
    BloopKeys.bloopConfigDir := Def.settingDyn {
      val ref = Keys.thisProjectRef.value
      val rootBuild = sbt.BuildRef(Keys.loadedBuild.value.root)
      Def.setting {
        (BloopKeys.bloopConfigDir in Global).?.value.getOrElse {
          if (BloopKeys.bloopAggregateSourceDependencies.in(Global).value) {
            (Keys.baseDirectory in rootBuild).value / ".bloop"
          } else {
            // We do this so that it works nicely with source dependencies.
            (Keys.baseDirectory in ref in ThisBuild).value / ".bloop"
          }
        }
      }
    }.value
  )

  object PluginDefaults {
    import Compat._
    import sbt.{Task, Defaults, State}

    lazy val bloopTargetDir: Def.Initialize[File] = Def.setting {
      val project = Keys.thisProject.value
      val bloopConfigDir = BloopKeys.bloopConfigDir.value
      Defaults.makeCrossTarget(
        bloopConfigDir / project.id,
        Keys.scalaBinaryVersion.value,
        (Keys.sbtBinaryVersion in Keys.pluginCrossBuild).value,
        Keys.sbtPlugin.value,
        Keys.crossPaths.value
      )
    }

    lazy val generateBloopProductDirectories: Def.Initialize[File] = Def.setting {
      val configuration = Keys.configuration.value
      val bloopTarget = AutoImported.bloopTargetDir.value
      val classesDir = bloopTarget / (Defaults.prefix(configuration.name) + "classes")
      if (!classesDir.exists()) sbt.IO.createDirectory(classesDir)
      classesDir
    }

    object Feedback {
      def unknownConfigurations(p: ResolvedProject,
                                confs: Seq[String],
                                from: ProjectRef): String = {
        s"""Project ${p.id} depends on unsupported configuration(s) ${confs.mkString(", ")} of ${from.project}.
           |Bloop will assume this dependency goes to the test configuration.
           |Report upstream if you run into trouble: https://github.com/scalacenter/bloop/issues/new
         """.stripMargin
      }
    }

    lazy val bloopGenerate: Def.Initialize[Task[File]] = Def.task {
      val logger = Keys.streams.value.log
      val project = Keys.thisProject.value
      def nameFromString(name: String, configuration: Configuration): String =
        if (configuration == Compile) name else name + "-test"

      def nameFromRef(dep: ClasspathDep[ProjectRef], configuration: Configuration): String = {
        val ref = dep.project
        dep.configuration match {
          case Some(_) =>
            val mapping = sbt.Classpaths.mapped(
              dep.configuration,
              List("compile", "test"),
              List("compile", "test"),
              "compile",
              "*->compile"
            )

            mapping(configuration.name) match {
              case Nil => nameFromString(ref.project, configuration)
              case List(conf) if Compile.name == conf => ref.project
              case List(conf) if Test.name == conf => s"${ref.project}-test"
              case List(conf1, conf2) if Test.name == conf1 && Compile.name == conf2 =>
                s"${ref.project}-test"
              case List(conf1, conf2) if Compile.name == conf1 && Test.name == conf2 =>
                s"${ref.project}-test"
              case unknown =>
                logger.warn(Feedback.unknownConfigurations(project, unknown, ref))
                s"${ref.project}-test"
            }
          case None => nameFromString(ref.project, configuration)
        }

      }

      val configuration = Keys.configuration.value
      val projectName = nameFromString(project.id, configuration)
      val baseDirectory = Keys.baseDirectory.value.toPath.toAbsolutePath
      val buildBaseDirectory = Keys.baseDirectory.in(ThisBuild).value.getAbsoluteFile
      val rootBaseDirectory = new File(Keys.loadedBuild.value.root)

      // In the test configuration, add a dependency on the base project
      val baseProjectDependency = if (configuration == Test) List(project.id) else Nil

      val projectDependencies =
        project.dependencies.map(dep => nameFromRef(dep, configuration)).toList
      val dependencies = (projectDependencies ++ baseProjectDependency).toArray
      val aggregates = project.aggregate.map(agg => nameFromString(agg.project, configuration))
      val dependenciesAndAggregates = dependencies ++ aggregates

      val bloopConfigDir = BloopKeys.bloopConfigDir.value
      val out = (bloopConfigDir / project.id).toPath.toAbsolutePath
      val scalaName = "scala-compiler"
      val scalaVersion = Keys.scalaVersion.value
      val scalaOrg = Keys.ivyScala.value.map(_.scalaOrganization).getOrElse("org.scala-lang")
      val allScalaJars = Keys.scalaInstance.value.allJars.map(_.toPath.toAbsolutePath).toArray

      val classpath =
        PluginDefaults.emulateDependencyClasspath.value.map(_.toPath.toAbsolutePath).toArray
      val classpathOptions = {
        val cpo = Keys.classpathOptions.value
        Config.ClasspathOptions(cpo.bootLibrary,
                                cpo.compiler,
                                cpo.extra,
                                cpo.autoBoot,
                                cpo.filterLibrary)
      }

      val classesDir = AutoImported.bloopProductDirectories.value.head.toPath()
      val sources = {
        val sourceDirs = Keys.sourceDirectories.value.iterator.map(_.toPath)
        val sourceFiles = Keys.sources.value.iterator.map(_.toPath)
        (sourceDirs ++ sourceFiles).toArray
      }

      val testOptions = {
        val frameworks =
          Keys.testFrameworks.value.map(f => Config.TestFramework(f.implClassNames.toList)).toArray
        val empty = (List.empty[String], List.empty[Config.TestArgument])
        val options = Keys.testOptions.value.foldLeft(Config.TestOptions.empty) {
          case (options, sbt.Tests.Argument(framework0, args0)) =>
            val args = args0.toArray
            val framework = framework0.map(f => Config.TestFramework(f.implClassNames.toList))
            options.copy(arguments = Config.TestArgument(args, framework) :: options.arguments)
          case (options, sbt.Tests.Exclude(tests)) =>
            options.copy(excludes = tests.toList ++ options.excludes)
          case (options, other: sbt.TestOption) =>
            logger.info(s"Skipped test option '${other}' as it can only be used within sbt.")
            options
        }
        Config.Test(frameworks, options)
      }

      // TODO(jvican): Override classes directories here too (e.g. plugins are defined in the build)
      val scalacOptions = {
        val scalacOptions0 = Keys.scalacOptions.value.toArray
        val internalClasspath = AutoImported.bloopInternalClasspath.value
        internalClasspath.foldLeft(scalacOptions0) {
          case (scalacOptions, (oldClassesDir, newClassesDir)) =>
            val old1 = oldClassesDir.toString
            val old2 = oldClassesDir.getAbsolutePath
            val newClassesDirAbs = newClassesDir.getAbsolutePath
            scalacOptions.map { scalacOption =>
              if (scalacOptions.contains(old1) ||
                  scalacOptions.contains(old2)) {
                logger.warn(
                  s"The scalac option '$scalacOption' contains a reference to '$oldClassesDir'. Bloop will replace it by its own path optimistically, if you find misbehaviours please open a ticket at https://github.com/scalacenter/bloop.")
                scalacOption.replace(old1, newClassesDirAbs).replace(old2, newClassesDirAbs)
              } else scalacOption
            }
        }
      }

      val compileOrder = Keys.compileOrder.value match {
        case CompileOrder.JavaThenScala => Config.JavaThenScala
        case CompileOrder.ScalaThenJava => Config.ScalaThenJava
        case CompileOrder.Mixed => Config.Mixed
      }

      val javacOptions = Keys.javacOptions.value.toArray
      val (javaHome, javaOptions) = javaConfiguration.value
      val outFile = bloopConfigDir / s"$projectName.json"

      // Force source generators on this task manually
      Keys.managedSources.value
      // Copy the resources, so that they're available when running and testing
      bloopCopyResourcesTask.value

      // format: OFF
      val config = {
        val java = Config.Java(javacOptions)
        val `scala` = Config.Scala(scalaOrg, scalaName, scalaVersion, scalacOptions, allScalaJars)
        val jvm = Config.Jvm(Some(javaHome.toPath), javaOptions.toArray)
<<<<<<< HEAD
        val compileOptions = Config.CompileOptions(compileOrder)
        val project = Config.Project(projectName, baseDirectory, sourceDirs, dependenciesAndAggregates, classpath, classpathOptions, compileOptions, out, classesDir, `scala`, jvm, java, testOptions)
=======
        val project = Config.Project(projectName, baseDirectory, sources, dependenciesAndAggregates, classpath, classpathOptions, out, classesDir, `scala`, jvm, java, testOptions)
>>>>>>> 5b0bb046
        Config.File(Config.File.LatestVersion, project)
      }
      // format: ON

      sbt.IO.createDirectory(bloopConfigDir)
      Config.File.write(config, outFile.toPath())
      logger.debug(s"Bloop wrote the configuration of project '$projectName' to '$outFile'.")

      val allInRoot = BloopKeys.bloopAggregateSourceDependencies.in(Global).value
      // Only shorten path for configuration files written to the the root build
      val relativeConfigPath = {
        if (allInRoot || buildBaseDirectory == rootBaseDirectory)
          outFile.relativeTo(rootBaseDirectory).getOrElse(outFile)
        else outFile
      }

      logger.success(s"Generated $relativeConfigPath")
      outFile
    }

    private final val allJson = sbt.GlobFilter("*.json")
    private final val removeStaleProjects = { (allConfigDirs: Set[File]) =>
      { (s: State, generatedFiles: Set[File]) =>
        val logger = s.globalLogging.full
        val allConfigs =
          allConfigDirs.flatMap(configDir => sbt.PathFinder(configDir).*(allJson).get)
        allConfigs.diff(generatedFiles).foreach { configFile =>
          sbt.IO.delete(configFile)
          logger.warn(s"Removed stale $configFile.")
        }
        s
      }
    }

    lazy val bloopInstall: Def.Initialize[Task[Unit]] = Def.taskDyn {
      val filter = sbt.ScopeFilter(sbt.inAnyProject, sbt.inConfigurations(Compile, Test))
      val allConfigDirs =
        BloopKeys.bloopConfigDir.?.all(sbt.ScopeFilter(sbt.inAnyProject))
          .map(_.flatMap(_.toList).toSet)
          .value
      val removeProjects = removeStaleProjects(allConfigDirs)
      BloopKeys.bloopGenerate
        .all(filter)
        .map(_.toSet)
        // Smart trick to modify state once a task has completed (who said tasks cannot alter state?)
        .apply((t: Task[Set[File]]) => sbt.SessionVar.transform(t, removeProjects))
        .map(_ => ())
    }

    lazy val bloopConfigDir: Def.Initialize[Option[File]] = Def.setting { None }
    import sbt.Classpaths

    /**
     * Emulates `dependencyClasspath` without triggering compilation of dependent projects.
     *
     * Why do we do this instead of a simple `productDirectories ++ libraryDependencies`?
     * We want the classpath to have the correct topological order of the project dependencies.
     */
    final lazy val bloopInternalDependencyClasspath: Def.Initialize[Task[Seq[(File, File)]]] = {
      Def.taskDyn {
        val currentProject = Keys.thisProjectRef.value
        val data = Keys.settingsData.value
        val deps = Keys.buildDependencies.value
        val conf = Keys.classpathConfiguration.value
        val self = Keys.configuration.value

        import scala.collection.JavaConverters._
        val visited = Classpaths.interSort(currentProject, conf, data, deps)
        val productDirs = (new java.util.LinkedHashSet[Task[Seq[File]]]).asScala
        val bloopProductDirs = (new java.util.LinkedHashSet[Task[Seq[File]]]).asScala
        for ((dep, c) <- visited) {
          if ((dep != currentProject) || (conf.name != c && self.name != c)) {
            val classpathKey = (Keys.productDirectories in (dep, sbt.ConfigKey(c)))
            productDirs += classpathKey.get(data).getOrElse(sbt.std.TaskExtra.constant(Nil))
            val bloopKey = (AutoImported.bloopProductDirectories in (dep, sbt.ConfigKey(c)))
            bloopProductDirs += bloopKey.get(data).getOrElse(sbt.std.TaskExtra.constant(Nil))
          }
        }

        val generatedTask = (productDirs.toList.join).map(_.flatten.distinct).flatMap { a =>
          (bloopProductDirs.toList.join).map(_.flatten.distinct).map { b =>
            a.zip(b)
          }
        }

        Def.task(generatedTask.value)
      }
    }

    final lazy val emulateDependencyClasspath: Def.Initialize[Task[Seq[File]]] = Def.task {
      val internalClasspath = AutoImported.bloopInternalClasspath.value.map(_._2)
      val externalClasspath = Keys.externalDependencyClasspath.value.map(_.data)
      internalClasspath ++ externalClasspath
    }

    def bloopCopyResourcesTask = Def.taskDyn {
      val configKey = sbt.ConfigKey(Keys.configuration.value.name)
      Def.task {
        import sbt._
        val t = AutoImported.bloopClassDirectory.value
        val dirs =
          Classpaths
            .concatSettings(Keys.unmanagedResourceDirectories.in(configKey),
                            AutoImported.bloopManagedResourceDirectories.in(configKey))
            .value
        val s = Keys.streams.value
        val cacheStore = bloop.integrations.sbt.Compat.generateCacheFile(s, "copy-resources-bloop")
        val mappings = (sbt.PathFinder(Keys.resources.value) --- dirs) pair (sbt.Path
          .rebase(dirs, t) | sbt.Path.flat(t))
        s.log.debug("Copy resource mappings: " + mappings.mkString("\n\t", "\n\t", ""))
        sbt.Sync(cacheStore)(mappings)
        mappings
      }
    }

    def managedResourceDirs: Def.Initialize[Seq[File]] = Def.settingDyn {
      val configName = Keys.configuration.value.name
      val configKey = sbt.ConfigKey(configName)
      Def.setting {
        val oldUnmanagedResourceDirs = Keys.managedResourceDirectories.in(configKey).value
        val oldResourceDir = Keys.resourceManaged.in(configKey).value
        val newResourceDir =
          AutoImported.bloopResourceManaged.in(configKey).value / Defaults.nameForSrc(configName)
        oldUnmanagedResourceDirs.map { dir =>
          if (dir == oldResourceDir) newResourceDir else dir
        }
      }
    }

    private type JavaConfiguration = (File, Seq[String])

    /**
     * Extract the information that we need to configure forking for run or test.
     */
    val javaConfiguration: Def.Initialize[Task[JavaConfiguration]] = Def.taskDyn {
      import sbt.Scoped
      val configuration = Keys.configuration.value
      lazy val defaultJavaHome = new File(sys.props("java.home"))
      def scoped[T, K[T]](key: Scoped.ScopingSetting[K[T]]): K[T] =
        if (configuration == Test) key.in(Test)
        else key.in(Keys.run)

      Def.task {
        val javaHome = scoped(Keys.javaHome).value.getOrElse(defaultJavaHome)
        val javaOptions = scoped(Keys.javaOptions).value

        (javaHome, javaOptions)
      }
    }
  }
}<|MERGE_RESOLUTION|>--- conflicted
+++ resolved
@@ -267,12 +267,9 @@
         val java = Config.Java(javacOptions)
         val `scala` = Config.Scala(scalaOrg, scalaName, scalaVersion, scalacOptions, allScalaJars)
         val jvm = Config.Jvm(Some(javaHome.toPath), javaOptions.toArray)
-<<<<<<< HEAD
+
         val compileOptions = Config.CompileOptions(compileOrder)
-        val project = Config.Project(projectName, baseDirectory, sourceDirs, dependenciesAndAggregates, classpath, classpathOptions, compileOptions, out, classesDir, `scala`, jvm, java, testOptions)
-=======
-        val project = Config.Project(projectName, baseDirectory, sources, dependenciesAndAggregates, classpath, classpathOptions, out, classesDir, `scala`, jvm, java, testOptions)
->>>>>>> 5b0bb046
+        val project = Config.Project(projectName, baseDirectory, sources, dependenciesAndAggregates, classpath, classpathOptions, compileOptions, out, classesDir, `scala`, jvm, java, testOptions)
         Config.File(Config.File.LatestVersion, project)
       }
       // format: ON
